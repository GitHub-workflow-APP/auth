package api

import (
	"context"
	"net/http"
	"os"
	"os/signal"
	"regexp"
	"syscall"
	"time"

	"github.com/didip/tollbooth/v5"
	"github.com/didip/tollbooth/v5/limiter"
	"github.com/go-chi/chi"
	"github.com/gofrs/uuid"
	"github.com/imdario/mergo"
	"github.com/netlify/gotrue/conf"
	"github.com/netlify/gotrue/mailer"
	"github.com/netlify/gotrue/storage"
	"github.com/rs/cors"
	"github.com/sebest/xff"
	"github.com/sirupsen/logrus"
)

const (
	audHeaderName  = "X-JWT-AUD"
	defaultVersion = "unknown version"
)

var bearerRegexp = regexp.MustCompile(`^(?:B|b)earer (\S+$)`)

// API is the main REST API
type API struct {
	handler http.Handler
	db      *storage.Connection
	config  *conf.GlobalConfiguration
	version string
}

// ListenAndServe starts the REST API
func (a *API) ListenAndServe(hostAndPort string) {
	log := logrus.WithField("component", "api")
	server := &http.Server{
		Addr:    hostAndPort,
		Handler: a.handler,
	}

	done := make(chan struct{})
	defer close(done)
	go func() {
		waitForTermination(log, done)
		ctx, cancel := context.WithTimeout(context.Background(), time.Minute)
		defer cancel()
		server.Shutdown(ctx)
	}()

	if err := server.ListenAndServe(); err != http.ErrServerClosed {
		log.WithError(err).Fatal("http server listen failed")
	}
}

// WaitForShutdown blocks until the system signals termination or done has a value
func waitForTermination(log logrus.FieldLogger, done <-chan struct{}) {
	signals := make(chan os.Signal, 1)
	signal.Notify(signals, os.Interrupt, syscall.SIGTERM, syscall.SIGINT)
	select {
	case sig := <-signals:
		log.Infof("Triggering shutdown from signal %s", sig)
	case <-done:
		log.Infof("Shutting down...")
	}
}

// NewAPI instantiates a new REST API
func NewAPI(globalConfig *conf.GlobalConfiguration, db *storage.Connection) *API {
	return NewAPIWithVersion(context.Background(), globalConfig, db, defaultVersion)
}

// NewAPIWithVersion creates a new REST API using the specified version
func NewAPIWithVersion(ctx context.Context, globalConfig *conf.GlobalConfiguration, db *storage.Connection, version string) *API {
	api := &API{config: globalConfig, db: db, version: version}

	xffmw, _ := xff.Default()
	logger := newStructuredLogger(logrus.StandardLogger())

	r := newRouter()
	r.UseBypass(xffmw.Handler)
	r.Use(addRequestID(globalConfig))
	r.Use(recoverer)
	r.UseBypass(tracer)

	r.Get("/health", api.HealthCheck)

	r.Route("/callback", func(r *router) {
		r.UseBypass(logger)
		r.Use(api.loadOAuthState)

		if globalConfig.MultiInstanceMode {
			r.Use(api.loadInstanceConfig)
		}
		r.Get("/", api.ExternalProviderCallback)
		r.Post("/", api.ExternalProviderCallback)
	})

	r.Route("/", func(r *router) {
		r.UseBypass(logger)

		if globalConfig.MultiInstanceMode {
			r.Use(api.loadJWSSignatureHeader)
			r.Use(api.loadInstanceConfig)
		}

		r.Get("/settings", api.Settings)

		r.Get("/authorize", api.ExternalProviderRedirect)

		sharedLimiter := api.limitEmailSentHandler()
		r.With(sharedLimiter).With(api.requireAdminCredentials).Post("/invite", api.Invite)
		r.With(sharedLimiter).With(api.verifyCaptcha).Post("/signup", api.Signup)
		r.With(sharedLimiter).With(api.verifyCaptcha).With(api.requireEmailProvider).Post("/recover", api.Recover)
		r.With(sharedLimiter).With(api.verifyCaptcha).Post("/magiclink", api.MagicLink)

		r.With(sharedLimiter).With(api.verifyCaptcha).Post("/otp", api.Otp)

		r.With(api.limitHandler(
			// Allow requests at the specified rate per 5 minutes.
			tollbooth.NewLimiter(api.config.RateLimitTokenRefresh/(60*5), &limiter.ExpirableOptions{
				DefaultExpirationTTL: time.Hour,
			}).SetBurst(30),
		)).Post("/token", api.Token)

		r.With(api.limitHandler(
			// Allow requests at the specified rate per 5 minutes.
			tollbooth.NewLimiter(api.config.RateLimitVerify/(60*5), &limiter.ExpirableOptions{
				DefaultExpirationTTL: time.Hour,
			}).SetBurst(30),
		)).Route("/verify", func(r *router) {
			r.Get("/", api.Verify)
			r.Post("/", api.Verify)
		})

		r.With(api.requireAuthentication).Post("/logout", api.Logout)

		r.Route("/reauthenticate", func(r *router) {
			r.Use(api.requireAuthentication)
			r.Get("/", api.Reauthenticate)
		})

		r.Route("/user", func(r *router) {
			r.Use(api.requireAuthentication)
			r.Get("/", api.UserGet)
			r.With(sharedLimiter).Put("/", api.UserUpdate)
		})

		r.Route("/admin", func(r *router) {
			r.Use(api.requireAdminCredentials)

			r.Route("/audit", func(r *router) {
				r.Get("/", api.adminAuditLog)
			})

			r.Route("/users", func(r *router) {
				r.Get("/", api.adminUsers)
				r.Post("/", api.adminUserCreate)

				r.Route("/{user_id}", func(r *router) {
					r.Use(api.loadUser)

					r.Get("/", api.adminUserGet)
					r.Put("/", api.adminUserUpdate)
					r.Delete("/", api.adminUserDelete)
				})
			})

			r.Post("/generate_link", api.GenerateLink)
		})

		r.Route("/saml", func(r *router) {
			r.Route("/acs", func(r *router) {
				r.Use(api.loadSAMLState)
				r.Post("/", api.ExternalProviderCallback)
			})

			r.Get("/metadata", api.SAMLMetadata)
		})
		r.Route("/mfa", func(r *router) {
			r.Route("/{user_id}", func(r *router) {
				r.Use(api.loadUser)
<<<<<<< HEAD
				r.Put("/disable_mfa", api.DisableMFA)
				r.Put("/enable_mfa", api.EnableMFA)
				r.Get("/generate_recovery_codes", api.GenerateRecoveryCodes)
				r.Post("/enroll_factor", api.EnrollFactor)
=======
				r.Put("/disable", api.DisableMFA)
				r.Put("/enable", api.EnableMFA)
>>>>>>> 21e32da3
			})
		})
	})

	if globalConfig.MultiInstanceMode {
		// Operator microservice API
		r.WithBypass(logger).Get("/", api.GetAppManifest)
		r.Route("/instances", func(r *router) {
			r.UseBypass(logger)

			r.Post("/", api.CreateInstance)
			r.Route("/{instance_id}", func(r *router) {
				r.Use(api.loadInstance)

				r.Get("/", api.GetInstance)
				r.Put("/", api.UpdateInstance)
				r.Delete("/", api.DeleteInstance)
			})
		})
	}

	corsHandler := cors.New(cors.Options{
		AllowedMethods:   []string{http.MethodGet, http.MethodPost, http.MethodPut, http.MethodDelete},
		AllowedHeaders:   []string{"Accept", "Authorization", "Content-Type", audHeaderName, useCookieHeader},
		AllowCredentials: true,
	})

	api.handler = corsHandler.Handler(chi.ServerBaseContext(ctx, r))
	return api
}

// NewAPIFromConfigFile creates a new REST API using the provided configuration file.
func NewAPIFromConfigFile(filename string, version string) (*API, *conf.Configuration, error) {
	globalConfig, err := conf.LoadGlobal(filename)
	if err != nil {
		return nil, nil, err
	}

	config, err := conf.LoadConfig(filename)
	if err != nil {
		return nil, nil, err
	}

	ctx, err := WithInstanceConfig(context.Background(), config, uuid.Nil)
	if err != nil {
		logrus.Fatalf("Error loading instance config: %+v", err)
	}

	db, err := storage.Dial(globalConfig)
	if err != nil {
		return nil, nil, err
	}

	return NewAPIWithVersion(ctx, globalConfig, db, version), config, nil
}

// HealthCheck endpoint indicates if the gotrue api service is available
func (a *API) HealthCheck(w http.ResponseWriter, r *http.Request) error {
	return sendJSON(w, http.StatusOK, map[string]string{
		"version":     a.version,
		"name":        "GoTrue",
		"description": "GoTrue is a user registration and authentication API",
	})
}

// WithInstanceConfig adds the instanceID and tenant config to the context
func WithInstanceConfig(ctx context.Context, config *conf.Configuration, instanceID uuid.UUID) (context.Context, error) {
	ctx = withConfig(ctx, config)
	ctx = withInstanceID(ctx, instanceID)
	return ctx, nil
}

// Mailer returns NewMailer with the current tenant config
func (a *API) Mailer(ctx context.Context) mailer.Mailer {
	config := a.getConfig(ctx)
	return mailer.NewMailer(config)
}

func (a *API) getConfig(ctx context.Context) *conf.Configuration {
	obj := ctx.Value(configKey)
	if obj == nil {
		return nil
	}

	config := obj.(*conf.Configuration)

	// Merge global & per-instance external config for multi-instance mode
	if a.config.MultiInstanceMode {
		extConfig := (*a.config).External
		if err := mergo.MergeWithOverwrite(&extConfig, config.External); err != nil {
			return nil
		}
		config.External = extConfig

		// Merge global & per-instance smtp config for multi-instance mode
		smtpConfig := (*a.config).SMTP
		if err := mergo.MergeWithOverwrite(&smtpConfig, config.SMTP); err != nil {
			return nil
		}
		config.SMTP = smtpConfig
	}

	return config
}<|MERGE_RESOLUTION|>--- conflicted
+++ resolved
@@ -186,15 +186,10 @@
 		r.Route("/mfa", func(r *router) {
 			r.Route("/{user_id}", func(r *router) {
 				r.Use(api.loadUser)
-<<<<<<< HEAD
-				r.Put("/disable_mfa", api.DisableMFA)
-				r.Put("/enable_mfa", api.EnableMFA)
+				r.Put("/disable", api.DisableMFA)
+				r.Put("/enable", api.EnableMFA)
 				r.Get("/generate_recovery_codes", api.GenerateRecoveryCodes)
 				r.Post("/enroll_factor", api.EnrollFactor)
-=======
-				r.Put("/disable", api.DisableMFA)
-				r.Put("/enable", api.EnableMFA)
->>>>>>> 21e32da3
 			})
 		})
 	})
