package api

import (
	"bytes"
	"encoding/base64"
	"encoding/json"
	"fmt"
	"github.com/netlify/gotrue/crypto"
	"github.com/netlify/gotrue/models"
	"github.com/netlify/gotrue/storage"
	"github.com/pquerna/otp/totp"
	"image/png"
	"net/http"
)

<<<<<<< HEAD
type EnrollFactorParams struct {
	FactorSimpleName string `json:"factor_simple_name"`
	FactorType       string `json:"factor_type"`
	Issuer           string `json:"issuer"`
}

type TOTPObject struct {
	QRCode string
	Secret string
	URI    string
}

type EnrollFactorResponse struct {
	ID        string
	CreatedAt string
	Type      string
	TOTP      TOTPObject
}

// RecoveryCodesResponse repreesnts a successful Backup code generation response
=======
// RecoveryCodesResponse repreesnts a successful recovery code generation response
>>>>>>> a457637a
type RecoveryCodesResponse struct {
	RecoveryCodes []string `json:"recovery_codes"`
}

func (a *API) EnableMFA(w http.ResponseWriter, r *http.Request) error {
	ctx := r.Context()
	user := getUser(ctx)
	instanceID := getInstanceID(ctx)
	err := a.db.Transaction(func(tx *storage.Connection) error {
		if terr := user.EnableMFA(tx); terr != nil {
			return terr
		}
		if terr := models.NewAuditLogEntry(tx, instanceID, user, models.UserModifiedAction, r.RemoteAddr, map[string]interface{}{
			"user_id":    user.ID,
			"user_email": user.Email,
			"user_phone": user.Phone,
		}); terr != nil {
			return terr
		}
		return nil
	})
	if err != nil {
		return err
	}
	return sendJSON(w, http.StatusOK, user)
}

func (a *API) DisableMFA(w http.ResponseWriter, r *http.Request) error {
	ctx := r.Context()
	user := getUser(ctx)
	instanceID := getInstanceID(ctx)
	err := a.db.Transaction(func(tx *storage.Connection) error {
		if terr := user.DisableMFA(tx); terr != nil {
			return terr
		}
		if terr := models.NewAuditLogEntry(tx, instanceID, user, models.UserModifiedAction, r.RemoteAddr, map[string]interface{}{
			"user_id":    user.ID,
			"user_email": user.Email,
			"user_phone": user.Phone,
		}); terr != nil {
			return terr
		}
		return nil
	})
	if err != nil {
		return err
	}
	return sendJSON(w, http.StatusOK, user)
}

func (a *API) GenerateRecoveryCodes(w http.ResponseWriter, r *http.Request) error {
	const numRecoveryCodes = 8
	const recoveryCodeLength = 8
	ctx := r.Context()
	user := getUser(ctx)
	instanceID := getInstanceID(ctx)
	if !user.MFAEnabled {
		return MFANotEnabledError
	}
	recoveryCodeModels := []*models.RecoveryCode{}
	var terr error
	var recoveryCode string
	var recoveryCodes []string
	var recoveryCodeModel *models.RecoveryCode
	for i := 0; i < numRecoveryCodes; i++ {
		recoveryCode = crypto.SecureToken(recoveryCodeLength)
		recoveryCodeModel, terr = models.NewRecoveryCode(user, recoveryCode)
		if terr != nil {
			return internalServerError("Error creating recovery code").WithInternalError(terr)
		}
		recoveryCodes = append(recoveryCodes, recoveryCode)
		recoveryCodeModels = append(recoveryCodeModels, recoveryCodeModel)
	}
	terr = a.db.Transaction(func(tx *storage.Connection) error {
		for _, recoveryCodeModel := range recoveryCodeModels {
			if terr = tx.Create(recoveryCodeModel); terr != nil {
				return terr
			}
		}

		if terr := models.NewAuditLogEntry(tx, instanceID, user, models.GenerateRecoveryCodesAction, r.RemoteAddr, nil); terr != nil {
			return terr
		}
		return nil
	})
	if terr != nil {
		return terr
	}

	return sendJSON(w, http.StatusOK, &RecoveryCodesResponse{
		RecoveryCodes: recoveryCodes,
	})
}

func (a *API) EnrollFactor(w http.ResponseWriter, r *http.Request) error {
	const FACTOR_PREFIX = "factor"
	const IMAGE_SIDE_LENGTH = 300
	ctx := r.Context()
	user := getUser(ctx)
	instanceID := getInstanceID(ctx)
	if !user.MFAEnabled {
		return MFANotEnabledError
	}

	params := &EnrollFactorParams{}
	jsonDecoder := json.NewDecoder(r.Body)
	err := jsonDecoder.Decode(params)
	if err != nil {
		return badRequestError("Could not read EnrollFactor params: %v", err)
	}

	if (params.FactorType != "totp") && (params.FactorType != "webauthn") {
		return unprocessableEntityError("FactorType needs to be either 'totp' or 'webauthn'")
	}

	key, err := totp.Generate(totp.GenerateOpts{
		Issuer:      params.Issuer,
		AccountName: params.Issuer,
	})

	if err != nil {
		return internalServerError("Error generating QR Code secret key").WithInternalError(err)
	}
	var buf bytes.Buffer

	// Test with QRCode Encode
	img, err := key.Image(IMAGE_SIDE_LENGTH, IMAGE_SIDE_LENGTH)
	png.Encode(&buf, img)
	if err != nil {
		return internalServerError("Error generating QR Code image").WithInternalError(err)
	}
	qrAsBase64 := base64.StdEncoding.EncodeToString(buf.Bytes())
	factorID := fmt.Sprintf("%s_%s", FACTOR_PREFIX, crypto.SecureToken())

	factor, terr := models.NewFactor(user, params.FactorSimpleName, factorID, params.FactorType, key.Secret())
	if terr != nil {
		return internalServerError("Database error creating factor").WithInternalError(err)
	}

	terr = a.db.Transaction(func(tx *storage.Connection) error {
		if terr = tx.Create(factor); terr != nil {
			return terr
		}
		if terr := models.NewAuditLogEntry(tx, instanceID, user, models.EnrollFactorAction, r.RemoteAddr, nil); terr != nil {
			return terr
		}

		return nil
	})

	return sendJSON(w, http.StatusOK, &EnrollFactorResponse{
		ID:   factor.ID,
		Type: factor.FactorType,
		TOTP: TOTPObject{
			QRCode: fmt.Sprintf("data:img/png;base64,%v", qrAsBase64),
			Secret: factor.SecretKey,
			URI:    key.URL(),
		},
	})
}<|MERGE_RESOLUTION|>--- conflicted
+++ resolved
@@ -13,7 +13,6 @@
 	"net/http"
 )
 
-<<<<<<< HEAD
 type EnrollFactorParams struct {
 	FactorSimpleName string `json:"factor_simple_name"`
 	FactorType       string `json:"factor_type"`
@@ -33,10 +32,8 @@
 	TOTP      TOTPObject
 }
 
-// RecoveryCodesResponse repreesnts a successful Backup code generation response
-=======
-// RecoveryCodesResponse repreesnts a successful recovery code generation response
->>>>>>> a457637a
+// RecoveryCodesResponse repreesnts a successful Recovery code generation response
+
 type RecoveryCodesResponse struct {
 	RecoveryCodes []string `json:"recovery_codes"`
 }
