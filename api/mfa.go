--- conflicted
+++ resolved
@@ -15,23 +15,6 @@
 )
 
 type EnrollFactorParams struct {
-<<<<<<< HEAD
-	FactorSimpleName string `json:"factor_simple_name"`
-	FactorType       string `json:"factor_type"`
-	Issuer           string `json:"issuer"`
-}
-
-type TOTPObject struct {
-	QRCode string
-	Secret string
-	URI    string
-}
-
-type EnrollFactorResponse struct {
-	ID        string
-	CreatedAt string
-	Type      string
-=======
 	FriendlyName string `json:"friendly_name"`
 	FactorType   string `json:"factor_type"`
 	Issuer       string `json:"issuer"`
@@ -47,7 +30,6 @@
 	ID        string `json:"id"`
 	CreatedAt string `json:"created_at"`
 	Type      string `json:"type"`
->>>>>>> 1599ea8f
 	TOTP      TOTPObject
 }
 
@@ -56,28 +38,11 @@
 	FriendlyName string `json:"friendly_name"`
 }
 
-<<<<<<< HEAD
 type VerifyFactorParams struct {
 	ChallengeID string `json:"challenge_id"`
 	Code        string `json:"code"`
 }
 
-type ChallengeFactorResponse struct {
-	ID        string
-	CreatedAt string
-	UpdatedAt string
-	ExpiresAt string
-	FactorID  string
-}
-
-type VerifyFactorResponse struct {
-	ChallengeID string
-	MFAType     string
-	Success     string
-}
-
-// RecoveryCodesResponse repreesnts a successful recovery code generation response
-=======
 type ChallengeFactorResponse struct {
 	ID           string `json:"id"`
 	CreatedAt    string `json:"created_at"`
@@ -87,7 +52,13 @@
 	FriendlyName string `json:"friendly_name"`
 }
 
->>>>>>> 1599ea8f
+type VerifyFactorResponse struct {
+	ChallengeID string `json:"challenge_id"`
+	MFAType     string `json:"mfa_type"`
+	Success     string `json:"success"`
+}
+
+// RecoveryCodesResponse repreesnts a successful recovery code generation response
 type RecoveryCodesResponse struct {
 	RecoveryCodes []string `json:"recovery_codes"`
 }
@@ -183,43 +154,19 @@
 }
 
 func (a *API) EnrollFactor(w http.ResponseWriter, r *http.Request) error {
-<<<<<<< HEAD
-	const FACTOR_PREFIX = "factor"
-	const IMAGE_SIDE_LENGTH = 300
-	var factor *models.Factor
-=======
 	const factorPrefix = "factor"
 	const imageSideLength = 300
->>>>>>> 1599ea8f
 	ctx := r.Context()
 	user := getUser(ctx)
 	instanceID := getInstanceID(ctx)
 	if !user.MFAEnabled {
-<<<<<<< HEAD
-		return MFANotEnabledError
-=======
 		return forbiddenError(MFANotEnabledMsg)
->>>>>>> 1599ea8f
 	}
 
 	params := &EnrollFactorParams{}
 	jsonDecoder := json.NewDecoder(r.Body)
 	err := jsonDecoder.Decode(params)
 	if err != nil {
-<<<<<<< HEAD
-		return badRequestError("Could not read EnrollFactor params: %v", err)
-	}
-
-	if (params.FactorType != "totp") && (params.FactorType != "webauthn") {
-		return unprocessableEntityError("FactorType needs to be either 'totp' or 'webauthn'")
-	}
-
-	key, err := totp.Generate(totp.GenerateOpts{
-		Issuer:      params.Issuer,
-		AccountName: params.Issuer,
-	})
-
-=======
 		return badRequestError(err.Error())
 	}
 	if (params.FactorType != "totp") && (params.FactorType != "webauthn") {
@@ -230,39 +177,22 @@
 		Issuer:      params.Issuer,
 		AccountName: user.GetEmail(),
 	})
->>>>>>> 1599ea8f
 	if err != nil {
 		return internalServerError("Error generating QR Code secret key").WithInternalError(err)
 	}
 	var buf bytes.Buffer
-<<<<<<< HEAD
-
-	// Test with QRCode Encode
-	img, err := key.Image(IMAGE_SIDE_LENGTH, IMAGE_SIDE_LENGTH)
-=======
 	img, err := key.Image(imageSideLength, imageSideLength)
->>>>>>> 1599ea8f
 	png.Encode(&buf, img)
 	if err != nil {
 		return internalServerError("Error generating QR Code image").WithInternalError(err)
 	}
 	qrAsBase64 := base64.StdEncoding.EncodeToString(buf.Bytes())
-<<<<<<< HEAD
-	factorID := fmt.Sprintf("%s_%s", FACTOR_PREFIX, crypto.SecureToken())
-
-	factor, terr := models.NewFactor(user, params.FactorSimpleName, factorID, params.FactorType, "disabled", key.Secret())
-	if terr != nil {
-		return internalServerError("Database error creating factor").WithInternalError(err)
-	}
-
-=======
 	factorID := fmt.Sprintf("%s_%s", factorPrefix, crypto.SecureToken())
 	// TODO(Joel): Convert constants into an Enum in future
 	factor, terr := models.NewFactor(user, params.FriendlyName, factorID, params.FactorType, models.FactorDisabledState, key.Secret())
 	if terr != nil {
 		return internalServerError("Database error creating factor").WithInternalError(err)
 	}
->>>>>>> 1599ea8f
 	terr = a.db.Transaction(func(tx *storage.Connection) error {
 		if terr = tx.Create(factor); terr != nil {
 			return terr
@@ -270,15 +200,8 @@
 		if terr := models.NewAuditLogEntry(tx, instanceID, user, models.EnrollFactorAction, r.RemoteAddr, nil); terr != nil {
 			return terr
 		}
-<<<<<<< HEAD
-
-		return nil
-	})
-
-=======
-		return nil
-	})
->>>>>>> 1599ea8f
+		return nil
+	})
 	return sendJSON(w, http.StatusOK, &EnrollFactorResponse{
 		ID:   factor.ID,
 		Type: factor.FactorType,
@@ -289,23 +212,13 @@
 		},
 	})
 }
-<<<<<<< HEAD
-
-func (a *API) ChallengeFactor(w http.ResponseWriter, r *http.Request) error {
-	const CHALLENGE_EXPIRY_DURATION = 300
-=======
 func (a *API) ChallengeFactor(w http.ResponseWriter, r *http.Request) error {
 	const challengeExpiryDuration = 300
->>>>>>> 1599ea8f
 	ctx := r.Context()
 	user := getUser(ctx)
 	instanceID := getInstanceID(ctx)
 	if !user.MFAEnabled {
-<<<<<<< HEAD
-		return MFANotEnabledError
-=======
 		return forbiddenError(MFANotEnabledMsg)
->>>>>>> 1599ea8f
 	}
 	var factor *models.Factor
 	var err error
@@ -324,17 +237,11 @@
 	}
 
 	if factorID != "" {
-<<<<<<< HEAD
-		factor, err = models.FindFactorByID(a.db, factorID)
-	} else if params.FriendlyName != "" {
-		factor, err = models.FindFactorByFriendlyName(a.db, friendlyName)
-=======
 		factor, err = models.FindFactorByFactorID(a.db, factorID)
 	} else if friendlyName != "" {
 		factor, err = models.FindFactorByFriendlyName(a.db, friendlyName)
 	} else {
 		return unprocessableEntityError("Either FactorID or FactorSimpleName should be provided on signup.")
->>>>>>> 1599ea8f
 	}
 	if err != nil {
 		if models.IsNotFoundError(err) {
@@ -343,11 +250,7 @@
 		return internalServerError("Database error finding factor").WithInternalError(err)
 	}
 
-<<<<<<< HEAD
-	challenge, terr := models.NewChallenge(factor.ID)
-=======
 	challenge, terr := models.NewChallenge(factor)
->>>>>>> 1599ea8f
 	if terr != nil {
 		return internalServerError("Database error creating challenge").WithInternalError(err)
 	}
@@ -357,36 +260,26 @@
 			return terr
 		}
 		if terr := models.NewAuditLogEntry(tx, instanceID, user, models.CreateChallengeAction, r.RemoteAddr, map[string]interface{}{
-<<<<<<< HEAD
-			"factor_id":          params.FactorID,
-			"factor_simple_name": params.FriendlyName,
-=======
 			"factor_id":     params.FactorID,
 			"friendly_name": params.FriendlyName,
 			"factor_status": factor.Status,
->>>>>>> 1599ea8f
 		}); terr != nil {
 			return terr
 		}
 
 		return nil
 	})
-<<<<<<< HEAD
-	creationTime := challenge.CreatedAt.String()
-	expiryTimeAsTimestamp, err := time.Parse(time.RFC3339, creationTime)
-=======
 	creationTime := challenge.CreatedAt
->>>>>>> 1599ea8f
 	if err != nil {
 		return internalServerError("Error parsing database timestamp").WithInternalError(err)
 	}
 
 	return sendJSON(w, http.StatusOK, &ChallengeFactorResponse{
-<<<<<<< HEAD
-		ID:        challenge.ID,
-		CreatedAt: creationTime,
-		ExpiresAt: expiryTimeAsTimestamp.Add(time.Second * CHALLENGE_EXPIRY_DURATION).String(),
-		FactorID:  factor.ID,
+		ID:           challenge.ID,
+		CreatedAt:    creationTime.String(),
+		ExpiresAt:    creationTime.Add(time.Second * challengeExpiryDuration).String(),
+		FactorID:     factor.ID,
+		FriendlyName: factor.FriendlyName,
 	})
 }
 
@@ -396,7 +289,7 @@
 	user := getUser(ctx)
 	instanceID := getInstanceID(ctx)
 	if !user.MFAEnabled {
-		return MFANotEnabledError
+		return forbiddenError(MFANotEnabledMsg)
 	}
 	params := &VerifyFactorParams{}
 	jsonDecoder := json.NewDecoder(r.Body)
@@ -450,12 +343,4 @@
 		Success:     fmt.Sprintf("%v", valid),
 	})
 
-=======
-		ID:           challenge.ID,
-		CreatedAt:    creationTime.String(),
-		ExpiresAt:    creationTime.Add(time.Second * challengeExpiryDuration).String(),
-		FactorID:     factor.ID,
-		FriendlyName: factor.FriendlyName,
-	})
->>>>>>> 1599ea8f
 }