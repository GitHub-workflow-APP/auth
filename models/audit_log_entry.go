package models

import (
	"bytes"
	"fmt"
	"net/http"
	"time"

	"github.com/gofrs/uuid"
	"github.com/netlify/gotrue/logger"
	"github.com/netlify/gotrue/storage"
	"github.com/pkg/errors"
	"github.com/sirupsen/logrus"
)

type AuditAction string
type auditLogType string

const (
	LoginAction                     AuditAction = "login"
	LogoutAction                    AuditAction = "logout"
	InviteAcceptedAction            AuditAction = "invite_accepted"
	UserSignedUpAction              AuditAction = "user_signedup"
	UserInvitedAction               AuditAction = "user_invited"
	UserDeletedAction               AuditAction = "user_deleted"
	UserModifiedAction              AuditAction = "user_modified"
	UserRecoveryRequestedAction     AuditAction = "user_recovery_requested"
	UserReauthenticateAction        AuditAction = "user_reauthenticate_requested"
	UserConfirmationRequestedAction AuditAction = "user_confirmation_requested"
	UserRepeatedSignUpAction        AuditAction = "user_repeated_signup"
	TokenRevokedAction              AuditAction = "token_revoked"
	TokenRefreshedAction            AuditAction = "token_refreshed"
	GenerateRecoveryCodesAction     AuditAction = "generate_recovery_codes"
	EnrollFactorAction              AuditAction = "factor_enrolled"
	UnenrollFactorAction            AuditAction = "factor_unenrolled"
	CreateChallengeAction           AuditAction = "challenge_created"
	VerifyFactorAction              AuditAction = "verification_attempted"
	DeleteFactorAction              AuditAction = "factor_deleted"
	DeleteRecoveryCodesAction       AuditAction = "recovery_codes_deleted"
	UpdateFactorAction              AuditAction = "factor_updated"

	account       auditLogType = "account"
	team          auditLogType = "team"
	token         auditLogType = "token"
	user          auditLogType = "user"
	factor        auditLogType = "factor"
	recoveryCodes auditLogType = "recovery_codes"
)

var ActionLogTypeMap = map[AuditAction]auditLogType{
	LoginAction:                     account,
	LogoutAction:                    account,
	InviteAcceptedAction:            account,
	UserSignedUpAction:              team,
	UserInvitedAction:               team,
	UserDeletedAction:               team,
	TokenRevokedAction:              token,
	TokenRefreshedAction:            token,
	UserModifiedAction:              user,
	UserRecoveryRequestedAction:     user,
	UserConfirmationRequestedAction: user,
	UserRepeatedSignUpAction:        user,
	GenerateRecoveryCodesAction:     user,
	EnrollFactorAction:              factor,
	UnenrollFactorAction:            factor,
	CreateChallengeAction:           factor,
	VerifyFactorAction:              factor,
	DeleteFactorAction:              factor,
	UpdateFactorAction:              factor,
	DeleteRecoveryCodesAction:       recoveryCodes,
}

// AuditLogEntry is the database model for audit log entries.
type AuditLogEntry struct {
<<<<<<< HEAD
	InstanceID uuid.UUID `json:"-" db:"instance_id"`
	ID         uuid.UUID `json:"id" db:"id"`
	Payload    JSONMap   `json:"payload" db:"payload"`
	CreatedAt  time.Time `json:"created_at" db:"created_at"`
	IPAddress  string    `json:"ip_address" db:"ip_address"`
=======
	ID        uuid.UUID `json:"id" db:"id"`
	Payload   JSONMap   `json:"payload" db:"payload"`
	CreatedAt time.Time `json:"created_at" db:"created_at"`
	IPAddress string    `json:"ip_address" db:"ip_address"`

	DONTUSEINSTANCEID uuid.UUID `json:"-" db:"instance_id"`
>>>>>>> 6399fb04
}

func (AuditLogEntry) TableName() string {
	tableName := "audit_log_entries"
	return tableName
}

func NewAuditLogEntry(r *http.Request, tx *storage.Connection, actor *User, action AuditAction, ipAddress string, traits map[string]interface{}) error {
	id, err := uuid.NewV4()
	if err != nil {
		return errors.Wrap(err, "Error generating unique id")
	}

	username := actor.GetEmail()

	if actor.GetPhone() != "" {
		username = actor.GetPhone()
	}

	payload := map[string]interface{}{
		"actor_id":       actor.ID,
		"actor_username": username,
		"action":         action,
		"log_type":       ActionLogTypeMap[action],
	}
	l := AuditLogEntry{
		ID:        id,
		Payload:   JSONMap(payload),
		IPAddress: ipAddress,
	}

	logger.LogEntrySetFields(r, logrus.Fields{
		"auth_event": logrus.Fields(payload),
	})

	if name, ok := actor.UserMetaData["full_name"]; ok {
		l.Payload["actor_name"] = name
	}

	if traits != nil {
		l.Payload["traits"] = traits
	}

	if err := tx.Create(&l); err != nil {
		return errors.Wrap(err, "Database error creating audit log entry")
	}

	return nil
}

func FindAuditLogEntries(tx *storage.Connection, filterColumns []string, filterValue string, pageParams *Pagination) ([]*AuditLogEntry, error) {
	q := tx.Q().Order("created_at desc").Where("instance_id = ?", uuid.Nil)

	if len(filterColumns) > 0 && filterValue != "" {
		lf := "%" + filterValue + "%"

		builder := bytes.NewBufferString("(")
		values := make([]interface{}, len(filterColumns))

		for idx, col := range filterColumns {
			builder.WriteString(fmt.Sprintf("payload->>'%s' ILIKE ?", col))
			values[idx] = lf

			if idx+1 < len(filterColumns) {
				builder.WriteString(" OR ")
			}
		}
		builder.WriteString(")")

		q = q.Where(builder.String(), values...)
	}

	logs := []*AuditLogEntry{}
	var err error
	if pageParams != nil {
		err = q.Paginate(int(pageParams.Page), int(pageParams.PerPage)).All(&logs)
		pageParams.Count = uint64(q.Paginator.TotalEntriesSize)
	} else {
		err = q.All(&logs)
	}

	return logs, err
}<|MERGE_RESOLUTION|>--- conflicted
+++ resolved
@@ -72,20 +72,12 @@
 
 // AuditLogEntry is the database model for audit log entries.
 type AuditLogEntry struct {
-<<<<<<< HEAD
-	InstanceID uuid.UUID `json:"-" db:"instance_id"`
-	ID         uuid.UUID `json:"id" db:"id"`
-	Payload    JSONMap   `json:"payload" db:"payload"`
-	CreatedAt  time.Time `json:"created_at" db:"created_at"`
-	IPAddress  string    `json:"ip_address" db:"ip_address"`
-=======
 	ID        uuid.UUID `json:"id" db:"id"`
 	Payload   JSONMap   `json:"payload" db:"payload"`
 	CreatedAt time.Time `json:"created_at" db:"created_at"`
 	IPAddress string    `json:"ip_address" db:"ip_address"`
 
 	DONTUSEINSTANCEID uuid.UUID `json:"-" db:"instance_id"`
->>>>>>> 6399fb04
 }
 
 func (AuditLogEntry) TableName() string {
