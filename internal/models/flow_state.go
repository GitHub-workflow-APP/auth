--- conflicted
+++ resolved
@@ -125,7 +125,6 @@
 			return nil, FlowStateNotFoundError{}
 		}
 		return nil, errors.Wrap(err, "error finding flow state")
-<<<<<<< HEAD
 	}
 
 	return obj, nil
@@ -138,18 +137,12 @@
 			return nil, FlowStateNotFoundError{}
 		}
 		return nil, errors.Wrap(err, "error finding flow state")
-=======
->>>>>>> 97dd7564
 	}
 
 	return obj, nil
 }
 
 func (f *FlowState) VerifyPKCE(codeVerifier string) error {
-<<<<<<< HEAD
-
-=======
->>>>>>> 97dd7564
 	switch f.CodeChallengeMethod {
 	case SHA256.String():
 		hashedCodeVerifier := sha256.Sum256([]byte(codeVerifier))
