package api

import (
	"context"
	"crypto/sha256"
	"encoding/json"
	"errors"
	"fmt"
	"net/http"
	"net/url"
	"strconv"
	"strings"
	"time"

	"github.com/sethvargo/go-password/password"
	"github.com/supabase/gotrue/internal/models"
	"github.com/supabase/gotrue/internal/observability"
	"github.com/supabase/gotrue/internal/storage"
)

var (
	// indicates that a user should be redirected due to an error
	errRedirectWithQuery = errors.New("redirect user")
)

const (
	signupVerification      = "signup"
	recoveryVerification    = "recovery"
	inviteVerification      = "invite"
	magicLinkVerification   = "magiclink"
	emailChangeVerification = "email_change"
	smsVerification         = "sms"
	phoneChangeVerification = "phone_change"
	// includes signupVerification and magicLinkVerification
	emailOTPVerification = "email"
)

const (
	zeroConfirmation int = iota
	singleConfirmation
)

// Only applicable when SECURE_EMAIL_CHANGE_ENABLED
const singleConfirmationAccepted = "Confirmation link accepted. Please proceed to confirm link sent to the other email"

// VerifyParams are the parameters the Verify endpoint accepts
type VerifyParams struct {
	Type       string `json:"type"`
	Token      string `json:"token"`
	Email      string `json:"email"`
	Phone      string `json:"phone"`
	FlowType   string `json:"flow_type"`
	RedirectTo string `json:"redirect_to"`
}

func (p *VerifyParams) Validate() error {
	if p.Token == "" {
		return badRequestError("Verify requires a token")
	}

	if p.Type == "" {
		return badRequestError("Verify requires a verification type")
	}
	return nil
}

// Verify exchanges a confirmation or recovery token to a refresh token
func (a *API) Verify(w http.ResponseWriter, r *http.Request) error {
	switch r.Method {
	case http.MethodGet:
		return a.verifyGet(w, r)
	case http.MethodPost:
		return a.verifyPost(w, r)
	default:
		return unprocessableEntityError("Only GET and POST methods are supported.")
	}
}

func (a *API) verifyGet(w http.ResponseWriter, r *http.Request) error {
	ctx := r.Context()
	db := a.db.WithContext(ctx)
	config := a.config
	params := &VerifyParams{}
	params.Token = r.FormValue("token")
	params.FlowType = r.FormValue("flow_type")
	params.Type = r.FormValue("type")
	params.RedirectTo = a.getRedirectURLOrReferrer(r, r.FormValue("redirect_to"))

	var (
		user        *models.User
		grantParams models.GrantParams
		err         error
		token       *AccessTokenResponse
	)

	err = db.Transaction(func(tx *storage.Connection) error {
		var terr error
		if terr := params.Validate(); terr != nil {
			return terr
		}

		params.Token = strings.ReplaceAll(params.Token, "-", "")
		aud := a.requestAud(ctx, r)
		user, terr = a.verifyEmailLink(ctx, tx, params, aud)
		if terr != nil {
			return terr
		}

		switch params.Type {
		case signupVerification, inviteVerification:
			user, terr = a.signupVerify(r, ctx, tx, user)
		case recoveryVerification, magicLinkVerification:
			user, terr = a.recoverVerify(r, ctx, tx, user)
		case emailChangeVerification:
			user, terr = a.emailChangeVerify(r, ctx, tx, params, user)
			if user == nil && terr == nil {
				// when double confirmation is required
				rurl := a.prepRedirectURL(singleConfirmationAccepted, params.RedirectTo)
				http.Redirect(w, r, rurl, http.StatusSeeOther)
				return nil
			}
		default:
			return unprocessableEntityError("Unsupported verification type")
		}

		if terr != nil {
			return terr
		}
		// TODO (joel) if isPKCE redirect to the given URL without issuing token, also set auth code
		// which is obtained by searching for flow state
		token, terr = a.issueRefreshToken(ctx, tx, user, models.OTP, grantParams)

		if terr != nil {
			return terr
		}

		if terr = a.setCookieTokens(config, token, false, w); terr != nil {
			return internalServerError("Failed to set JWT cookie. %s", terr)
		}
		return nil
	})

	if err != nil {
		var herr *HTTPError
		if errors.As(err, &herr) {
			rurl := a.prepErrorRedirectURL(herr, w, r, params.RedirectTo)
			http.Redirect(w, r, rurl, http.StatusSeeOther)
			return nil
		}
	}

	rurl := params.RedirectTo
	if token != nil {
		q := url.Values{}
		q.Set("type", params.Type)

		rurl = token.AsRedirectURL(rurl, q)
	}

	http.Redirect(w, r, rurl, http.StatusSeeOther)
	return nil
}

func (a *API) verifyPost(w http.ResponseWriter, r *http.Request) error {
	ctx := r.Context()
	db := a.db.WithContext(ctx)
	config := a.config
	params := &VerifyParams{}

	body, err := getBodyBytes(r)
	if err != nil {
		return badRequestError("Could not read body").WithInternalError(err)
	}

	if err := json.Unmarshal(body, params); err != nil {
		return badRequestError("Could not read verification params: %v", err)
	}

	if err := params.Validate(); err != nil {
		return err
	}

<<<<<<< HEAD
	if params.Type == "" {
		return badRequestError("Verify requires a verification type")
	}
	// TODO (Joel) - Change this to throw an error if not speicifed
	if params.FlowType == "" {
		params.FlowType = "implicit"
	}
=======
	params.Token = strings.ReplaceAll(params.Token, "-", "")
>>>>>>> c336f937

	var (
		user        *models.User
		grantParams models.GrantParams
		token       *AccessTokenResponse
	)

	err = db.Transaction(func(tx *storage.Connection) error {
		var terr error
		aud := a.requestAud(ctx, r)
		user, terr = a.verifyUserAndToken(ctx, tx, params, aud)
		if terr != nil {
			return terr
		}

		switch params.Type {
		case signupVerification, inviteVerification:
			user, terr = a.signupVerify(r, ctx, tx, user)
		case recoveryVerification, magicLinkVerification:
			user, terr = a.recoverVerify(r, ctx, tx, user)
		case emailChangeVerification:
			user, terr = a.emailChangeVerify(r, ctx, tx, params, user)
			if user == nil && terr == nil {
				return sendJSON(w, http.StatusOK, map[string]string{
					"msg":  singleConfirmationAccepted,
					"code": strconv.Itoa(http.StatusOK),
				})
			}
		case smsVerification, phoneChangeVerification:
			user, terr = a.smsVerify(r, ctx, tx, user, params.Type)
		default:
			return unprocessableEntityError("Unsupported verification type")
		}
		if terr != nil {
			return terr
		}
		// TODO create flow state and store type of flow state. If flow state is PKCE, return here and don't proceed with issuing a refresh
		// token. The client will need to call the token endpoint to get a refresh token.

		if params.FlowType == "implicit" {
			token, terr = a.issueRefreshToken(ctx, tx, user, models.OTP, grantParams)
			if terr != nil {
				return terr
			}

			if terr = a.setCookieTokens(config, token, false, w); terr != nil {
				return internalServerError("Failed to set JWT cookie. %s", terr)
			}
		}
		// TODO(Joel) - include else caluse here which checks for flow state as well as the method
		return nil
	})

	if err != nil {
		return err
	}
	if params.FlowType == "pkce" {
		// TODO (Joel) - Check if it makes sense to return on the POST /verify case
		return sendJSON(w, http.StatusOK, map[string]string{
			"token": "test",
		})
	}
	return sendJSON(w, http.StatusOK, token)
}

func (a *API) signupVerify(r *http.Request, ctx context.Context, conn *storage.Connection, user *models.User) (*models.User, error) {
	config := a.config

	err := conn.Transaction(func(tx *storage.Connection) error {
		var terr error
		if user.EncryptedPassword == "" {
			if user.InvitedAt != nil {
				// sign them up with temporary password, and require application
				// to present the user with a password set form
				password, err := password.Generate(64, 10, 0, false, true)
				if err != nil {
					internalServerError("error creating user").WithInternalError(err)
				}
				if terr = user.UpdatePassword(tx, password); terr != nil {
					return internalServerError("Error storing password").WithInternalError(terr)
				}
			}
		}

		if terr = models.NewAuditLogEntry(r, tx, user, models.UserSignedUpAction, "", nil); terr != nil {
			return terr
		}

		if terr = triggerEventHooks(ctx, tx, SignupEvent, user, config); terr != nil {
			return terr
		}

		if terr = user.Confirm(tx); terr != nil {
			return internalServerError("Error confirming user").WithInternalError(terr)
		}
		return nil
	})
	if err != nil {
		return nil, err
	}
	return user, nil
}

func (a *API) recoverVerify(r *http.Request, ctx context.Context, conn *storage.Connection, user *models.User) (*models.User, error) {
	config := a.config

	err := conn.Transaction(func(tx *storage.Connection) error {
		var terr error
		if terr = user.Recover(tx); terr != nil {
			return terr
		}
		if !user.IsConfirmed() {
			if terr = models.NewAuditLogEntry(r, tx, user, models.UserSignedUpAction, "", nil); terr != nil {
				return terr
			}

			if terr = triggerEventHooks(ctx, tx, SignupEvent, user, config); terr != nil {
				return terr
			}
			if terr = user.Confirm(tx); terr != nil {
				return terr
			}
		} else {
			if terr = models.NewAuditLogEntry(r, tx, user, models.LoginAction, "", nil); terr != nil {
				return terr
			}
			if terr = triggerEventHooks(ctx, tx, LoginEvent, user, config); terr != nil {
				return terr
			}
		}
		return nil
	})

	if err != nil {
		return nil, internalServerError("Database error updating user").WithInternalError(err)
	}
	return user, nil
}

func (a *API) smsVerify(r *http.Request, ctx context.Context, conn *storage.Connection, user *models.User, otpType string) (*models.User, error) {
	config := a.config

	err := conn.Transaction(func(tx *storage.Connection) error {
		var terr error
		if terr = models.NewAuditLogEntry(r, tx, user, models.UserSignedUpAction, "", nil); terr != nil {
			return terr
		}

		if terr = triggerEventHooks(ctx, tx, SignupEvent, user, config); terr != nil {
			return terr
		}

		if otpType == smsVerification {
			if terr = user.ConfirmPhone(tx); terr != nil {
				return internalServerError("Error confirming user").WithInternalError(terr)
			}
		} else if otpType == phoneChangeVerification {
			if terr = user.ConfirmPhoneChange(tx); terr != nil {
				return internalServerError("Error confirming user").WithInternalError(terr)
			}
		}
		return nil
	})
	if err != nil {
		return nil, err
	}
	return user, nil
}

func (a *API) prepErrorRedirectURL(err *HTTPError, w http.ResponseWriter, r *http.Request, rurl string) string {
	q := url.Values{}
	log := observability.GetLogEntry(r)
	errorID := getRequestID(r.Context())
	err.ErrorID = errorID
	log.WithError(err.Cause()).Info(err.Error())
	if str, ok := oauthErrorMap[err.Code]; ok {
		q.Set("error", str)
	}
	q.Set("error_code", strconv.Itoa(err.Code))
	q.Set("error_description", err.Message)
	return rurl + "#" + q.Encode()
}

func (a *API) prepRedirectURL(message string, rurl string) string {
	q := url.Values{}
	q.Set("message", message)
	return rurl + "#" + q.Encode()
}

func (a *API) emailChangeVerify(r *http.Request, ctx context.Context, conn *storage.Connection, params *VerifyParams, user *models.User) (*models.User, error) {
	config := a.config

	if config.Mailer.SecureEmailChangeEnabled && user.EmailChangeConfirmStatus == zeroConfirmation && user.GetEmail() != "" {
		err := conn.Transaction(func(tx *storage.Connection) error {
			user.EmailChangeConfirmStatus = singleConfirmation
			if params.Token == user.EmailChangeTokenCurrent {
				user.EmailChangeTokenCurrent = ""
			} else if params.Token == user.EmailChangeTokenNew {
				user.EmailChangeTokenNew = ""
			}
			if terr := tx.UpdateOnly(user, "email_change_confirm_status", "email_change_token_current", "email_change_token_new"); terr != nil {
				return terr
			}
			return nil
		})
		if err != nil {
			return nil, err
		}
		return nil, nil
	}

	// one email is confirmed at this point if GOTRUE_MAILER_SECURE_EMAIL_CHANGE_ENABLED is enabled
	err := conn.Transaction(func(tx *storage.Connection) error {
		var terr error

		if terr = models.NewAuditLogEntry(r, tx, user, models.UserModifiedAction, "", nil); terr != nil {
			return terr
		}

		if terr = triggerEventHooks(ctx, tx, EmailChangeEvent, user, config); terr != nil {
			return terr
		}

		if terr = user.ConfirmEmailChange(tx, zeroConfirmation); terr != nil {
			return internalServerError("Error confirm email").WithInternalError(terr)
		}

		return nil
	})
	if err != nil {
		return nil, err
	}

	return user, nil
}

func (a *API) verifyEmailLink(ctx context.Context, conn *storage.Connection, params *VerifyParams, aud string) (*models.User, error) {
	config := a.config

	var user *models.User
	var err error

	switch params.Type {
	case signupVerification, inviteVerification:
		user, err = models.FindUserByConfirmationToken(conn, params.Token)
	case recoveryVerification, magicLinkVerification:
		user, err = models.FindUserByRecoveryToken(conn, params.Token)
	case emailChangeVerification:
		user, err = models.FindUserByEmailChangeToken(conn, params.Token)
	default:
		return nil, badRequestError("Invalid email verification type")
	}

	if err != nil {
		if models.IsNotFoundError(err) {
			return nil, expiredTokenError("Email link is invalid or has expired").WithInternalError(errRedirectWithQuery)
		}
		return nil, internalServerError("Database error finding user from email link").WithInternalError(err)
	}

	if user.IsBanned() {
		return nil, unauthorizedError("Error confirming user").WithInternalError(errRedirectWithQuery)
	}

	var isExpired bool
	switch params.Type {
	case signupVerification, inviteVerification:
		isExpired = isOtpExpired(user.ConfirmationSentAt, config.Mailer.OtpExp)
	case recoveryVerification, magicLinkVerification:
		isExpired = isOtpExpired(user.RecoverySentAt, config.Mailer.OtpExp)
	case emailChangeVerification:
		isExpired = isOtpExpired(user.EmailChangeSentAt, config.Mailer.OtpExp)
	}

	if isExpired {
		return nil, expiredTokenError("Email link is invalid or has expired").WithInternalError(errRedirectWithQuery)
	}
	return user, nil
}

// verifyUserAndToken verifies the token associated to the user based on the verify type
func (a *API) verifyUserAndToken(ctx context.Context, conn *storage.Connection, params *VerifyParams, aud string) (*models.User, error) {
	config := a.config

	var user *models.User
	var err error
	var tokenHash string
	if isPhoneOtpVerification(params) {
		params.Phone, err = validatePhone(params.Phone)
		if err != nil {
			return nil, err
		}
		if params.FlowType == "pkce" {
			tokenHash = fmt.Sprintf("pkce_%x", sha256.Sum224([]byte(string(params.Phone)+params.Token)))
		} else {
			// Generate PKCE token or non-pkce token depending on flowType
			tokenHash = fmt.Sprintf("%x", sha256.Sum224([]byte(string(params.Phone)+params.Token)))
		}

		switch params.Type {
		case phoneChangeVerification:
			user, err = models.FindUserByPhoneChangeAndAudience(conn, params.Phone, aud)
		case smsVerification:
			user, err = models.FindUserByPhoneAndAudience(conn, params.Phone, aud)
		default:
			return nil, badRequestError("Invalid sms verification type")
		}
	} else if isEmailOtpVerification(params) {
		params.Email, err = validateEmail(params.Email)
		if err != nil {
			return nil, unprocessableEntityError("Invalid email format").WithInternalError(err)
		}
		if params.FlowType == "pkce" {
			tokenHash = fmt.Sprintf("pkce_%x", sha256.Sum224([]byte(string(params.Email)+params.Token)))
		} else {
			// Generate PKCE token or non-pkce token depending on flowType
			tokenHash = fmt.Sprintf("%x", sha256.Sum224([]byte(string(params.Email)+params.Token)))
		}
		switch params.Type {
		case emailChangeVerification:
			user, err = models.FindUserForEmailChange(conn, params.Email, tokenHash, aud, config.Mailer.SecureEmailChangeEnabled)
		default:
			user, err = models.FindUserByEmailAndAudience(conn, params.Email, aud)
		}
	} else {
		return nil, badRequestError("Only an email address or phone number should be provided on verify")
	}

	if err != nil {
		if models.IsNotFoundError(err) {
			return nil, notFoundError(err.Error()).WithInternalError(errRedirectWithQuery)
		}
		return nil, internalServerError("Database error finding user").WithInternalError(err)
	}

	if user.IsBanned() {
		return nil, unauthorizedError("Error confirming user").WithInternalError(errRedirectWithQuery)
	}

	var isValid bool
	switch params.Type {
	case emailOTPVerification:
		// if the type is emailOTPVerification, we'll check both the confirmation_token and recovery_token columns
		if isOtpValid(tokenHash, user.ConfirmationToken, user.ConfirmationSentAt, config.Mailer.OtpExp) {
			isValid = true
			params.Type = signupVerification
		} else if isOtpValid(tokenHash, user.RecoveryToken, user.RecoverySentAt, config.Mailer.OtpExp) {
			isValid = true
			params.Type = magicLinkVerification
		} else {
			isValid = false
		}
	case signupVerification, inviteVerification:
		isValid = isOtpValid(tokenHash, user.ConfirmationToken, user.ConfirmationSentAt, config.Mailer.OtpExp)
	case recoveryVerification, magicLinkVerification:
		isValid = isOtpValid(tokenHash, user.RecoveryToken, user.RecoverySentAt, config.Mailer.OtpExp)
	case emailChangeVerification:
		isValid = isOtpValid(tokenHash, user.EmailChangeTokenCurrent, user.EmailChangeSentAt, config.Mailer.OtpExp) ||
			isOtpValid(tokenHash, user.EmailChangeTokenNew, user.EmailChangeSentAt, config.Mailer.OtpExp)
	case phoneChangeVerification:
		isValid = isOtpValid(tokenHash, user.PhoneChangeToken, user.PhoneChangeSentAt, config.Sms.OtpExp)
	case smsVerification:
		isValid = isOtpValid(tokenHash, user.ConfirmationToken, user.ConfirmationSentAt, config.Sms.OtpExp)
	}

	if !isValid || err != nil {
		return nil, expiredTokenError("Token has expired or is invalid").WithInternalError(errRedirectWithQuery)
	}
	return user, nil
}

// isOtpValid checks the actual otp sent against the expected otp and ensures that it's within the valid window
func isOtpValid(actual, expected string, sentAt *time.Time, otpExp uint) bool {
	if expected == "" || sentAt == nil {
		return false
	}
	return !isOtpExpired(sentAt, otpExp) && (actual == expected)
}

func isOtpExpired(sentAt *time.Time, otpExp uint) bool {
	return time.Now().After(sentAt.Add(time.Second * time.Duration(otpExp)))
}

// isPhoneOtpVerification checks if the verification came from a phone otp
func isPhoneOtpVerification(params *VerifyParams) bool {
	return params.Phone != "" && params.Email == ""
}

// isEmailOtpVerification checks if the verification came from an email otp
func isEmailOtpVerification(params *VerifyParams) bool {
	return params.Phone == "" && params.Email != ""
}<|MERGE_RESOLUTION|>--- conflicted
+++ resolved
@@ -60,6 +60,11 @@
 
 	if p.Type == "" {
 		return badRequestError("Verify requires a verification type")
+	}
+
+	// TODO (Joel) - Change this to throw an error if not speicifed
+	if p.FlowType == "" {
+		p.FlowType = "implicit"
 	}
 	return nil
 }
@@ -180,17 +185,8 @@
 		return err
 	}
 
-<<<<<<< HEAD
-	if params.Type == "" {
-		return badRequestError("Verify requires a verification type")
-	}
-	// TODO (Joel) - Change this to throw an error if not speicifed
-	if params.FlowType == "" {
-		params.FlowType = "implicit"
-	}
-=======
+
 	params.Token = strings.ReplaceAll(params.Token, "-", "")
->>>>>>> c336f937
 
 	var (
 		user        *models.User
